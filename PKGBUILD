--- conflicted
+++ resolved
@@ -1,11 +1,7 @@
 # Maintainer: Will Handley <wh260@cam.ac.uk>
 _pkgname=mcp-handley-lab
 pkgname=python-mcp-handley-lab
-<<<<<<< HEAD
 pkgver=0.4.0
-=======
-pkgver=0.3.3
->>>>>>> cc2925b6
 pkgrel=1
 pkgdesc="MCP Handley Lab - A comprehensive MCP toolkit for research productivity and lab management"
 arch=('any')
@@ -13,11 +9,14 @@
 license=('custom') # TODO: Replace with actual license when specified
 depends=(
     'python'
+    'python-mcp>=1.0.0'
     'python-pydantic>=2.0.0'
     'python-pydantic-settings>=2.0.0'
     'python-google-api-python-client>=2.0.0'
     'python-google-auth-httplib2>=0.1.0'
     'python-google-auth-oauthlib>=0.5.0'
+    'python-google-genai>=1.0.0'
+    'python-googlemaps>=4.0.0'
     'python-openai>=1.0.0'
     'python-pillow>=10.0.0'
     'python-httpx>=0.25.0'
@@ -29,18 +28,13 @@
     'python-watchdog>=3.0.0'
     'python-click>=8.0.0'
     'python-pybase64-git'
+    'python-msal>=1.20.0'
 )
 makedepends=(
     'python-build'
     'python-installer'
     'python-setuptools'
     'python-wheel'
-    'python-mcp>=1.0.0'
-    'python-google-genai>=1.0.0'
-    'python-anthropic>=0.21.3'
-    'python-msal>=1.20.0'
-    'python-chromadb>=1.0.0'
-    'python-pyfzf>=0.3.1'
 )
 checkdepends=(
     'python-pytest>=7.0.0'
