# Maintainer: Will Handley <wh260@cam.ac.uk>
_pkgname=mcp-handley-lab
pkgname=python-mcp-handley-lab
pkgver=0.0.0a19
<<<<<<< HEAD
pkgrel=2
=======
pkgrel=3
>>>>>>> 301a06ac
pkgdesc="MCP Handley Lab - A comprehensive MCP toolkit for research productivity and lab management"
arch=('any')
url="https://github.com/handley-lab/mcp-handley-lab"
license=('custom') # TODO: Replace with actual license when specified
depends=(
    'python'
    'python-mcp>=1.0.0'
    'python-pydantic>=2.0.0'
    'python-pydantic-settings>=2.0.0'
    'python-google-api-python-client>=2.0.0'
    'python-google-auth-httplib2>=0.1.0'
    'python-google-auth-oauthlib>=0.5.0'
    'python-google-genai>=1.0.0'
    'python-openai>=1.0.0'
    'python-pillow>=10.0.0'
)
makedepends=(
    'python-build'
    'python-installer'
    'python-setuptools'
    'python-wheel'
)
checkdepends=(
    'python-pytest>=7.0.0'
    'python-pytest-cov>=4.0.0'
    'python-pytest-asyncio>=0.21.0'
    'python-pytest-mock>=3.0.0'
)
optdepends=(
    'jq: JSON processing'
    'vim: Text editing'
    'python-code2prompt: Codebase analysis'
    'python-black: Code formatting'
    'python-ruff: Linting'
)
source=()
sha256sums=()

build() {
    cd "$startdir"
    python -m build --wheel
}

check() {
    cd "$startdir"
    
    # Run tests directly from source (skip integration tests that require specific environment)
    # Use PYTHONPATH to ensure we test the source code, not any installed package
    PYTHONPATH="src:$PYTHONPATH" python -m pytest tests/ \
        --cov=src/mcp_handley_lab \
        --cov-report=term-missing \
<<<<<<< HEAD
        --cov-fail-under=85 \
=======
        --cov-fail-under=50 \
>>>>>>> 301a06ac
        -v \
        -k "not integration"
}

package() {
    cd "$startdir"
    python -m installer --destdir="$pkgdir" dist/mcp_handley_lab-$pkgver-py3-none-any.whl
    
    # Install documentation
    install -Dm644 CLAUDE.md "$pkgdir/usr/share/doc/$pkgname/CLAUDE.md"
}<|MERGE_RESOLUTION|>--- conflicted
+++ resolved
@@ -2,11 +2,7 @@
 _pkgname=mcp-handley-lab
 pkgname=python-mcp-handley-lab
 pkgver=0.0.0a19
-<<<<<<< HEAD
-pkgrel=2
-=======
 pkgrel=3
->>>>>>> 301a06ac
 pkgdesc="MCP Handley Lab - A comprehensive MCP toolkit for research productivity and lab management"
 arch=('any')
 url="https://github.com/handley-lab/mcp-handley-lab"
@@ -58,11 +54,7 @@
     PYTHONPATH="src:$PYTHONPATH" python -m pytest tests/ \
         --cov=src/mcp_handley_lab \
         --cov-report=term-missing \
-<<<<<<< HEAD
-        --cov-fail-under=85 \
-=======
         --cov-fail-under=50 \
->>>>>>> 301a06ac
         -v \
         -k "not integration"
 }
