[build-system]
requires = ["setuptools>=61.0"]
build-backend = "setuptools.build_meta"

[project]
name = "mcp-handley-lab"
<<<<<<< HEAD
version = "0.0.0a21"
=======
version = "0.0.0a23"
>>>>>>> 1ade5e4a
description = "MCP Handley Lab - A comprehensive MCP toolkit for research productivity and lab management"
readme = "README.md"
requires-python = ">=3.10"
authors = [
    {name = "Handley Research Group", email = "wh260@cam.ac.uk"}
]
dependencies = [
    "mcp>=1.0.0",
    "pydantic>=2.0.0",
    "pydantic-settings>=2.0.0",
    "google-api-python-client>=2.0.0",
    "google-auth-httplib2>=0.1.0",
    "google-auth-oauthlib>=0.5.0",
    "google-genai>=1.0.0",
    "openai>=1.0.0",
    "anthropic>=0.21.3",
    "Pillow>=10.0.0",
    "PyYAML>=6.0.0",
]

[project.optional-dependencies]
dev = [
    "pytest>=7.0.0",
    "pytest-cov>=4.0.0",
    "pytest-asyncio>=0.21.0",
    "pytest-mock>=3.0.0",
    "black>=23.0.0",
    "ruff>=0.1.0",
]

[project.scripts]
mcp-jq = "mcp_handley_lab.jq.tool:mcp.run"
mcp-vim = "mcp_handley_lab.vim.tool:mcp.run"
mcp-code2prompt = "mcp_handley_lab.code2prompt.tool:mcp.run"
mcp-arxiv = "mcp_handley_lab.arxiv.tool:mcp.run"
mcp-google-calendar = "mcp_handley_lab.google_calendar.tool:mcp.run"
mcp-gemini = "mcp_handley_lab.llm.gemini.tool:mcp.run"
mcp-openai = "mcp_handley_lab.llm.openai.tool:mcp.run"
mcp-claude = "mcp_handley_lab.llm.claude.tool:mcp.run"
mcp-tool-chainer = "mcp_handley_lab.tool_chainer.tool:mcp.run"
mcp-agent = "mcp_handley_lab.agent.tool:mcp.run"
mcp-handley-lab = "mcp_handley_lab.__main__:main"


[tool.setuptools.packages.find]
where = ["src"]

[tool.setuptools.package-data]
mcp_handley_lab = ["py.typed", "llm/*/models.yaml"]

[tool.pytest.ini_options]
testpaths = ["tests"]
python_files = ["test_*.py"]
python_classes = ["Test*"]
python_functions = ["test_*"]
asyncio_mode = "auto"
markers = [
    "integration: marks tests as integration tests (deselect with '-m \"not integration\"')",
    "unit: marks tests as unit tests (select with '-m unit')",
]

[tool.black]
line-length = 88
target-version = ["py310"]

[tool.ruff]
target-version = "py310"
line-length = 88
select = ["E", "F", "W", "I", "N", "UP", "B", "C4", "SIM"]
ignore = ["E501"]  # Line too long, handled by black

[tool.coverage.run]
omit = [
    "src/mcp_handley_lab/__main__.py",
    "tests/*",
    "venv/*",
]<|MERGE_RESOLUTION|>--- conflicted
+++ resolved
@@ -4,11 +4,7 @@
 
 [project]
 name = "mcp-handley-lab"
-<<<<<<< HEAD
-version = "0.0.0a21"
-=======
-version = "0.0.0a23"
->>>>>>> 1ade5e4a
+version = "0.0.0a24"
 description = "MCP Handley Lab - A comprehensive MCP toolkit for research productivity and lab management"
 readme = "README.md"
 requires-python = ">=3.10"
