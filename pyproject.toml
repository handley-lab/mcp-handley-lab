--- conflicted
+++ resolved
@@ -4,11 +4,7 @@
 
 [project]
 name = "mcp-handley-lab"
-<<<<<<< HEAD
-version = "0.3.1"
-=======
-version = "0.3.3"
->>>>>>> cc2925b6
+version = "0.4.0"
 description = "MCP Handley Lab - A comprehensive MCP toolkit for research productivity and lab management"
 readme = "README.md"
 requires-python = ">=3.10"
@@ -35,13 +31,10 @@
     "watchdog>=3.0.0",
     "msal>=1.20.0",
     "chromadb>=1.0.0",
-<<<<<<< HEAD
     "nbformat>=5.0.0",
     "nbclient>=0.8.0",
-=======
     "pyfzf>=0.3.1",
     "click>=8.0.0",
->>>>>>> cc2925b6
 ]
 
 [project.optional-dependencies]
@@ -76,11 +69,8 @@
 mcp-github = "mcp_handley_lab.github.tool:mcp.run"
 mcp-knowledge = "mcp_handley_lab.knowledge.generic_tools:mcp.run"
 mcp-notes = "mcp_handley_lab.notes.tool:mcp.run"
-<<<<<<< HEAD
 mcp-py2nb = "mcp_handley_lab.py2nb.tool:mcp.run"
-=======
 mcp-notes-server = "mcp_handley_lab.notes.server:main"
->>>>>>> cc2925b6
 mcp-handley-lab = "mcp_handley_lab.__main__:main"
 mcp-cli = "mcp_handley_lab.cli.main:cli"
 
