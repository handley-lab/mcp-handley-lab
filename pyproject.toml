[build-system]
requires = ["setuptools>=61.0"]
build-backend = "setuptools.build_meta"

[project]
name = "mcp-handley-lab"
<<<<<<< HEAD
version = "0.5.13"
=======
version = "0.6.2"
>>>>>>> a60c0bc0
description = "MCP Handley Lab - A comprehensive MCP toolkit for research productivity and lab management"
readme = "README.md"
requires-python = ">=3.10"
authors = [
    {name = "Handley Research Group", email = "wh260@cam.ac.uk"}
]
dependencies = [
    "mcp>=1.0.0",
    "pydantic>=2.0.0",
    "pydantic-settings>=2.0.0",
    "google-api-python-client>=2.0.0",
    "google-auth-httplib2>=0.1.0",
    "google-auth-oauthlib>=0.5.0",
    "google-genai>=1.0.0",
    "googlemaps>=4.0.0",
    "openai>=1.0.0",
    "anthropic>=0.21.3",
    "xai-sdk>=1.0.0",
    "Pillow>=10.0.0",
    "httpx>=0.25.0",
    "packaging>=21.0",
    "PyYAML>=6.0.0",
    "ruamel.yaml>=0.17.0",
    "tinydb>=4.8.0",
    "jmespath>=1.0.0",
    "watchdog>=3.0.0",
    "msal>=1.20.0",
    "chromadb>=1.0.0",
    "nbformat>=5.0.0",
    "nbclient>=0.8.0",
    "pyfzf>=0.3.1",
    "click>=8.0.0",
    "html2text>=2020.1.16",
    "beautifulsoup4>=4.12.0",
    "markdownify>=0.11.0",
    "python-dateutil>=2.8.0",
    "dateparser>=1.2.0",
    "pendulum>=3.0.0",
]

[project.optional-dependencies]
dev = [
    "pytest>=7.0.0",
    "pytest-cov>=4.0.0",
    "pytest-asyncio>=0.21.0",
    "pytest-vcr>=1.0.0",
    "vcrpy>=4.0.0",
    "black>=23.0.0",
    "ruff>=0.1.0",
    "pre-commit>=3.0.0",
    "tomli>=2.0.0",
]
semantic = [
    "chromadb>=1.0.0",
]

[project.scripts]
mcp-jq = "mcp_handley_lab.jq.tool:mcp.run"
mcp-vim = "mcp_handley_lab.vim.tool:mcp.run"
mcp-code2prompt = "mcp_handley_lab.code2prompt.tool:mcp.run"
mcp-arxiv = "mcp_handley_lab.arxiv.tool:mcp.run"
mcp-google-calendar = "mcp_handley_lab.google_calendar.tool:mcp.run"
mcp-gemini = "mcp_handley_lab.llm.gemini.tool:mcp.run"
mcp-openai = "mcp_handley_lab.llm.openai.tool:mcp.run"
mcp-claude = "mcp_handley_lab.llm.claude.tool:mcp.run"
mcp-grok = "mcp_handley_lab.llm.grok.tool:mcp.run"
mcp-google-maps = "mcp_handley_lab.google_maps.tool:mcp.run"
mcp-email = "mcp_handley_lab.email.tool:mcp.run"
mcp-mutt-aliases = "mcp_handley_lab.email.mutt_aliases.tool:mcp.run"
mcp-github = "mcp_handley_lab.github.tool:mcp.run"
mcp-knowledge = "mcp_handley_lab.knowledge.generic_tools:mcp.run"
mcp-notes = "mcp_handley_lab.notes.tool:mcp.run"
mcp-py2nb = "mcp_handley_lab.py2nb.tool:mcp.run"
mcp-notes-server = "mcp_handley_lab.notes.server:main"
mcp-handley-lab = "mcp_handley_lab.__main__:main"
mcp-cli = "mcp_handley_lab.cli.main:cli"


[tool.setuptools.packages.find]
where = ["src"]

[tool.setuptools.package-data]
mcp_handley_lab = ["py.typed", "llm/*/models.yaml", "tool_schemas.json"]

[tool.pytest.ini_options]
testpaths = ["tests"]
python_files = ["test_*.py"]
python_classes = ["Test*"]
python_functions = ["test_*"]
asyncio_mode = "auto"
markers = [
    "integration: marks tests as integration tests (deselect with '-m \"not integration\"')",
    "unit: marks tests as unit tests (select with '-m unit')",
    "vcr: marks tests that use VCR.py for HTTP recording/playback",
    "slow: marks tests as slow running (deselect with '-m \"not slow\"')",
]

[tool.black]
line-length = 88
target-version = ["py310"]

[tool.ruff]
target-version = "py310"
line-length = 88

[tool.ruff.lint]
select = ["E", "F", "W", "I", "N", "UP", "B", "C4", "SIM"]
ignore = ["E501", "B006"]  # Line too long, mutable defaults (intentional for MCP tools)

[tool.ruff.lint.per-file-ignores]
"src/mcp_handley_lab/google_calendar/tool.py" = ["N815"]  # Allow mixedCase for Google Calendar API field names

[tool.coverage.run]
omit = [
    "src/mcp_handley_lab/__main__.py",
    "tests/*",
    "venv/*",
]

[dependency-groups]
dev = [
    "pytest>=8.4.1",
]<|MERGE_RESOLUTION|>--- conflicted
+++ resolved
@@ -4,11 +4,7 @@
 
 [project]
 name = "mcp-handley-lab"
-<<<<<<< HEAD
-version = "0.5.13"
-=======
-version = "0.6.2"
->>>>>>> a60c0bc0
+version = "0.6.3"
 description = "MCP Handley Lab - A comprehensive MCP toolkit for research productivity and lab management"
 readme = "README.md"
 requires-python = ">=3.10"
