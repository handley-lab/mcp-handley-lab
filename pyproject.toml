--- conflicted
+++ resolved
@@ -4,11 +4,7 @@
 
 [project]
 name = "mcp-handley-lab"
-<<<<<<< HEAD
 version = "0.5.7"
-=======
-version = "0.5.6"
->>>>>>> 3407d90b
 description = "MCP Handley Lab - A comprehensive MCP toolkit for research productivity and lab management"
 readme = "README.md"
 requires-python = ">=3.10"
