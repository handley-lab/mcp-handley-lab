--- conflicted
+++ resolved
@@ -4,11 +4,7 @@
 
 [project]
 name = "mcp-handley-lab"
-<<<<<<< HEAD
 version = "0.3.2"
-=======
-version = "0.3.1"
->>>>>>> 7e9e226f
 description = "MCP Handley Lab - A comprehensive MCP toolkit for research productivity and lab management"
 readme = "README.md"
 requires-python = ">=3.10"
@@ -35,11 +31,8 @@
     "watchdog>=3.0.0",
     "msal>=1.20.0",
     "chromadb>=1.0.0",
-<<<<<<< HEAD
     "pyfzf>=0.3.1",
-=======
     "click>=8.0.0",
->>>>>>> 7e9e226f
 ]
 
 [project.optional-dependencies]
