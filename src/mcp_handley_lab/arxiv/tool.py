--- conflicted
+++ resolved
@@ -275,7 +275,6 @@
 
         size_bytes = len(response.content)
         if output_path == "-":
-<<<<<<< HEAD
             # Return file info for stdout
             return DownloadResult(
                 message=f"ArXiv PDF for {arxiv_id}: {size_bytes / (1024 * 1024):.2f} MB",
@@ -285,10 +284,6 @@
                 size_bytes=size_bytes,
                 files=[f"{arxiv_id}.pdf"],
             )
-=======
-            size_mb = len(response.content) / (1024 * 1024)
-            return f"ArXiv PDF for {arxiv_id}: {size_mb:.2f} MB\\nUse output_path to save to file"
->>>>>>> 22b8dca1
         else:
             with open(output_path, "wb") as f:
                 f.write(response.content)
