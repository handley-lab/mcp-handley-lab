--- conflicted
+++ resolved
@@ -124,15 +124,9 @@
 
 
 @mcp.tool(
-<<<<<<< HEAD
-    description="Downloads an ArXiv paper by its ID. Can fetch the full source ('src'), just the PDF ('pdf'), or only LaTeX files ('tex'). Saves the content to a specified `output_path`. If `output_path` is '-', it lists file information to stdout instead of saving. Returns a status message."
-)
-def download(arxiv_id: str, format: str = "src", output_path: str = None) -> str:
-=======
     description="Downloads an ArXiv paper by its ID in 'src', 'pdf', or 'tex' format. Saves content to `output_path` or lists file info to stdout if `output_path` is '-'. Returns a status message."
 )
 def download(arxiv_id: str, format: str = "src", output_path: str = "") -> str:
->>>>>>> 86e6ddb4
     if format not in ["src", "pdf", "tex"]:
         raise ValueError(f"Invalid format '{format}'. Must be 'src', 'pdf', or 'tex'")
 
@@ -163,11 +157,7 @@
 
 
 @mcp.tool(
-<<<<<<< HEAD
-    description="Fetches the source archive for a given ArXiv paper ID and lists all the file names contained within it. This is useful for inspecting the contents of a paper's source code before downloading the entire archive. Returns a list of file paths."
-=======
     description="Lists the file names within an ArXiv paper's source archive. Use this to inspect contents before downloading. Returns a list of file paths."
->>>>>>> 86e6ddb4
 )
 def list_files(arxiv_id: str) -> list[str]:
     content = _get_source_archive(arxiv_id)
@@ -294,11 +284,7 @@
 
 
 @mcp.tool(
-<<<<<<< HEAD
-    description="Provides metadata about the ArXiv tool itself. Returns a dictionary containing a list of available functions (search, download, etc.), supported formats, and example usage. Use this to discover the server's capabilities."
-=======
     description="Checks ArXiv tool status and lists available functions. Use this to discover server capabilities."
->>>>>>> 86e6ddb4
 )
 def server_info() -> dict[str, Any]:
     return {
