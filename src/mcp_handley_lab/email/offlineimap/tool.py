"""OfflineIMAP email synchronization provider."""
import configparser
from pathlib import Path

from mcp_handley_lab.common.process import run_command
from mcp_handley_lab.email.common import mcp


def _parse_offlineimaprc(config_file: str = None) -> dict:
    """Parse offlineimap config to extract account configurations."""
    config_path = Path(config_file) if config_file else Path.home() / ".offlineimaprc"
    if not config_path.exists():
        return {}

    config = configparser.ConfigParser()
    config.read(config_path)

    accounts = {}

<<<<<<< HEAD
    # Find all accounts in general section
=======
>>>>>>> 22b8dca1
    if config.has_section("general") and config.has_option("general", "accounts"):
        account_names = [
            name.strip() for name in config.get("general", "accounts").split(",")
        ]

        for account_name in account_names:
            account_section = f"Account {account_name}"
            if config.has_section(account_section):
                remote_repo = config.get(
                    account_section, "remoterepository", fallback=None
                )
                if remote_repo and config.has_section(f"Repository {remote_repo}"):
                    accounts[account_name] = {
                        "remote_repo": remote_repo,
                        "section": f"Repository {remote_repo}",
                    }

    return accounts


@mcp.tool(
    description="Performs a full, one-time email synchronization for one or all accounts configured in `~/.offlineimaprc`. Downloads new mail, uploads sent items, and syncs flags and folders between local and remote servers. An optional `account` name can be specified to sync only that account."
)
def sync(account: str | None = None) -> str:
    """Run offlineimap to synchronize emails."""
    cmd = ["offlineimap", "-o1"]

    if account:
        cmd.extend(["-a", account])

    stdout, stderr = run_command(cmd, timeout=300)  # 5 minutes for email sync
    output = stdout.decode().strip()
    return f"Email sync completed successfully\n{output}"


@mcp.tool(
    description="Validates the `~/.offlineimaprc` configuration by performing a dry run without actually syncing any mail. This is used to check for syntax errors, connection issues, or other setup problems before running a real sync."
)
def sync_status(config_file: str = None) -> str:
    """Check offlineimap sync status."""
    config_path = Path(config_file) if config_file else Path.home() / ".offlineimaprc"
    if not config_path.exists():
        raise FileNotFoundError(f"offlineimap configuration not found at {config_path}")

    stdout, stderr = run_command(["offlineimap", "--dry-run", "-o1"])
    output = stdout.decode().strip()
    return f"Offlineimap configuration valid:\n{output}"


@mcp.tool(
    description="Displays comprehensive information about all configured email accounts, repositories, and their settings from `~/.offlineimaprc`. Shows connection details, authentication methods, and folder mappings. Useful for troubleshooting and understanding your email setup."
)
def repo_info(config_file: str = None) -> str:
    """Get information about configured offlineimap repositories."""
    stdout, stderr = run_command(["offlineimap", "--info"])
    output = stdout.decode().strip()
    return f"Repository information:\n{output}"


@mcp.tool(
    description="Performs a dry-run simulation of email synchronization to show what would be synchronized without actually downloading, uploading, or modifying any emails. Useful for testing configuration changes and understanding sync operations before committing."
)
def sync_preview(account: str | None = None) -> str:
    """Preview email sync operations without making changes."""
    cmd = ["offlineimap", "--dry-run", "-o1"]

    if account:
        cmd.extend(["-a", account])

    stdout, stderr = run_command(cmd)
    output = stdout.decode().strip()
    return f"Sync preview{' for account ' + account if account else ''}:\n{output}"


@mcp.tool(
    description="Performs fast email synchronization focusing on new messages while skipping time-consuming flag updates and folder operations. Downloads new emails quickly but less comprehensive than full sync. Ideal for frequent email checks."
)
def quick_sync(account: str | None = None) -> str:
    """Perform quick email sync without updating flags."""
    cmd = ["offlineimap", "-q", "-o1"]

    if account:
        cmd.extend(["-a", account])

    stdout, stderr = run_command(cmd, timeout=180)  # 3 minutes for quick sync
    output = stdout.decode().strip()
    return f"Quick sync completed successfully\n{output}"


@mcp.tool(
    description="Syncs only specified folders rather than all configured folders. Provide comma-separated folder names to sync selectively. Useful for large mailboxes or focusing on important folders like 'INBOX,Sent,Drafts'. Efficient for managing large email accounts with selective folder needs."
)
def sync_folders(folders: str, account: str | None = None) -> str:
    """Sync only specified folders."""
    cmd = ["offlineimap", "-o1", "-f", folders]

    if account:
        cmd.extend(["-a", account])

    stdout, stderr = run_command(cmd, timeout=180)  # 3 minutes for folder sync
    output = stdout.decode().strip()
    return f"Folder sync completed for: {folders}\n{output}"<|MERGE_RESOLUTION|>--- conflicted
+++ resolved
@@ -17,10 +17,6 @@
 
     accounts = {}
 
-<<<<<<< HEAD
-    # Find all accounts in general section
-=======
->>>>>>> 22b8dca1
     if config.has_section("general") and config.has_option("general", "accounts"):
         account_names = [
             name.strip() for name in config.get("general", "accounts").split(",")
