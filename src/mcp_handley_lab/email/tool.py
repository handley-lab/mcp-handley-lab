"""Unified email client MCP tool integrating all email providers."""
from pathlib import Path

from mcp_handley_lab.common.process import run_command

# Import the shared mcp instance
from mcp_handley_lab.email.common import mcp

# Import all provider modules to trigger tool registration
print("Loading and registering email provider tools...")

print("All email tools registered.")


@mcp.tool(
<<<<<<< HEAD
    name="email_server_info",
    description="Check email tool server status and verify tool availability.",
=======
    description="Checks status of all email tools (msmtp, offlineimap, notmuch) and their configurations."
>>>>>>> 86e6ddb4
)
def server_info(config_file: str = None) -> str:
    """Check the status of email tools and their configurations."""
    # Check msmtp first - if it fails, entire email system is broken
    stdout, stderr = run_command(["msmtp", "--version"])
    msmtp_version = stdout.decode().split("\n")[0]

    # Parse msmtp accounts
    from mcp_handley_lab.email.msmtp.tool import _parse_msmtprc

    accounts = _parse_msmtprc()

    # Check offlineimap
    stdout, stderr = run_command(["offlineimap", "--version"])
    offlineimap_version = stdout.decode().split("\n")[0]
    config_path = Path(config_file) if config_file else Path.home() / ".offlineimaprc"
    if not config_path.exists():
        raise RuntimeError(f"offlineimap configuration not found at {config_path}")

    # Check notmuch
    stdout, stderr = run_command(["notmuch", "--version"])
    notmuch_version = stdout.decode().strip()

    # Check notmuch database - let failures propagate as they indicate real problems
    stdout, stderr = run_command(["notmuch", "count", "*"])
    db_info = stdout.decode().strip()
    db_status = f"{db_info} messages indexed"

    # Check OAuth2 support by checking for msal library
    try:
<<<<<<< HEAD
        from mcp_handley_lab.email.oauth2.tool import _get_m365_oauth2_config
        from mcp_handley_lab.email.offlineimap.tool import _parse_offlineimaprc

        offlineimap_accounts = _parse_offlineimaprc(config_file)
        for account_name in offlineimap_accounts:
            try:
                oauth2_config = _get_m365_oauth2_config(account_name, config_file)
                if oauth2_config:
                    oauth2_accounts.append(account_name)
            except Exception:
                continue
    except Exception:
        pass

    oauth2_status = (
        f"{len(oauth2_accounts)} OAuth2 configured"
        if oauth2_accounts
        else "none configured"
    )
=======
        import importlib.util

        spec = importlib.util.find_spec("msal")
        oauth2_status = (
            "supported (msal available)"
            if spec
            else "not supported (msal not installed)"
        )
    except ImportError:
        oauth2_status = "not supported (msal not installed)"
>>>>>>> 86e6ddb4

    return f"""Email Tool Server Status:
✓ msmtp: {msmtp_version}
  Accounts: {len(accounts)} configured
✓ offlineimap: {offlineimap_version}
  Config: found
✓ notmuch: {notmuch_version}
  Database: {db_status}
✓ Microsoft 365 OAuth2: {oauth2_status}
✓ mutt: integrated
✓ All email tools are registered and available"""


if __name__ == "__main__":
    print("\n--- Registered Email Tools ---")
    for tool_name in sorted(mcp.tools.keys()):
        print(f"- {tool_name}")

    print(f"\nStarting unified email tool server with {len(mcp.tools)} tools...")
    mcp.run()<|MERGE_RESOLUTION|>--- conflicted
+++ resolved
@@ -8,17 +8,18 @@
 
 # Import all provider modules to trigger tool registration
 print("Loading and registering email provider tools...")
-
+# These imports are necessary for tool registration
+__import__("mcp_handley_lab.email.msmtp.tool")
+__import__("mcp_handley_lab.email.notmuch.tool")
+__import__("mcp_handley_lab.email.offlineimap.tool")
+__import__("mcp_handley_lab.email.oauth2.tool")
+__import__("mcp_handley_lab.email.mutt.tool")
+__import__("mcp_handley_lab.email.mutt_aliases.tool")
 print("All email tools registered.")
 
 
 @mcp.tool(
-<<<<<<< HEAD
-    name="email_server_info",
-    description="Check email tool server status and verify tool availability.",
-=======
     description="Checks status of all email tools (msmtp, offlineimap, notmuch) and their configurations."
->>>>>>> 86e6ddb4
 )
 def server_info(config_file: str = None) -> str:
     """Check the status of email tools and their configurations."""
@@ -49,27 +50,6 @@
 
     # Check OAuth2 support by checking for msal library
     try:
-<<<<<<< HEAD
-        from mcp_handley_lab.email.oauth2.tool import _get_m365_oauth2_config
-        from mcp_handley_lab.email.offlineimap.tool import _parse_offlineimaprc
-
-        offlineimap_accounts = _parse_offlineimaprc(config_file)
-        for account_name in offlineimap_accounts:
-            try:
-                oauth2_config = _get_m365_oauth2_config(account_name, config_file)
-                if oauth2_config:
-                    oauth2_accounts.append(account_name)
-            except Exception:
-                continue
-    except Exception:
-        pass
-
-    oauth2_status = (
-        f"{len(oauth2_accounts)} OAuth2 configured"
-        if oauth2_accounts
-        else "none configured"
-    )
-=======
         import importlib.util
 
         spec = importlib.util.find_spec("msal")
@@ -80,7 +60,6 @@
         )
     except ImportError:
         oauth2_status = "not supported (msal not installed)"
->>>>>>> 86e6ddb4
 
     return f"""Email Tool Server Status:
 ✓ msmtp: {msmtp_version}
