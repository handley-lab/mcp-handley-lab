#!/usr/bin/env python3

import json
import time
from typing import Literal

from mcp.server.fastmcp import FastMCP
from pydantic import BaseModel

from mcp_handley_lab.common.process import run_command
from mcp_handley_lab.shared.models import ServerInfo


class CheckStatus(BaseModel):
    """Individual check status."""

    name: str
    state: str


class MonitorResult(BaseModel):
    """Result of monitoring PR checks."""

    final_status: Literal["success", "failure", "timeout"]
    passed_checks: int
    failed_checks: int
    pending_checks: int
    total_checks: int
    log: str
    check_details: list[CheckStatus]


mcp = FastMCP("GitHub CI Monitor")


@mcp.tool(
    description="Continuously monitors the CI checks for a GitHub pull request, providing live updates. Specify the `pr_number` to watch. The tool reports the status of each check and automatically exits when all checks pass, any check fails, or the `timeout_minutes` is reached. Returns a log of the monitoring session."
)
def monitor_pr_checks(
    pr_number: int,
    timeout_minutes: int = 30,
    check_interval_seconds: int = 30,
) -> MonitorResult:
    """Monitor CI checks for a PR with live status updates."""
    if timeout_minutes <= 0 or check_interval_seconds <= 0:
        raise ValueError("timeout_minutes and check_interval_seconds must be positive")

    timeout_seconds = timeout_minutes * 60
    start_time = time.time()
    check_count = 0
    status_log = []

    status_log.append(f"Starting CI monitoring for PR #{pr_number}")
    status_log.append(f"Timeout: {timeout_minutes} minutes")
    status_log.append(f"Check interval: {check_interval_seconds} seconds")
    status_log.append("=" * 50)

    monitoring_finished = False
    passed_checks = 0
    failed_checks = 0
    pending_checks = 0
    total_checks = 0
    checks_data = []

    while time.time() - start_time < timeout_seconds and not monitoring_finished:
        check_count += 1
        current_time = time.strftime("%Y-%m-%d %H:%M:%S")
        status_log.append(f"[{current_time}] Check #{check_count}")

        stdout, stderr = run_command(
            ["gh", "pr", "checks", str(pr_number), "--json", "state,name"]
        )
        checks_data = json.loads(stdout.decode("utf-8").strip())

        if not checks_data:
            status_log.append("  No checks found for this PR")
        else:
            total_checks = len(checks_data)
            passed_checks = sum(
                1
                for check in checks_data
                if check.get("state") in ["success", "SUCCESS"]
            )
            failed_checks = sum(
                1
                for check in checks_data
                if check.get("state") in ["failure", "FAILURE"]
            )
            pending_checks = sum(
                1
                for check in checks_data
                if check.get("state")
                in ["pending", "PENDING", "in_progress", "IN_PROGRESS"]
            )

            status_log.append(
                f"  Checks: {passed_checks}/{total_checks} passed, {failed_checks} failed, {pending_checks} pending"
            )

            for check in checks_data:
                name = check.get("name", "unknown")
                state = check.get("state", "unknown")
                status_log.append(f"    {name}: {state}")

            if failed_checks > 0:
                status_log.append(
                    f"  ❌ {failed_checks} check(s) failed - monitoring stopped"
                )
                status_log.append(f"  Use `gh pr checks {pr_number}` to see details")
                monitoring_finished = True
                break
            elif pending_checks == 0 and passed_checks == total_checks:
                status_log.append("  ✅ All checks passed! Ready to merge.")
                status_log.append(f"  Use `gh pr merge {pr_number} --squash` to merge")
                monitoring_finished = True
                break
            else:
                status_log.append(f"  ⏳ Waiting for {pending_checks} pending check(s)")

        if time.time() - start_time < timeout_seconds and not monitoring_finished:
            status_log.append(f"  Waiting {check_interval_seconds} seconds...")
            time.sleep(check_interval_seconds)

    if not monitoring_finished and time.time() - start_time >= timeout_seconds:
        status_log.append(f"⏰ Monitoring timed out after {timeout_minutes} minutes")
        status_log.append(f"  Use `gh pr checks {pr_number}` to check current status")

    status_log.append("=" * 50)
    status_log.append("Monitoring complete")

    # Determine final status
    if monitoring_finished:
        final_status = "failure" if failed_checks > 0 else "success"
    else:
        final_status = "timeout"

    # Get final check details
    final_check_details = [
        CheckStatus(
            name=check.get("name", "unknown"), state=check.get("state", "unknown")
        )
        for check in checks_data
    ]

    return MonitorResult(
        final_status=final_status,
        passed_checks=passed_checks,
        failed_checks=failed_checks,
        pending_checks=pending_checks,
        total_checks=total_checks,
        log="\n".join(status_log),
        check_details=final_check_details,
    )


@mcp.tool(
    description="Check GitHub CI Monitor server status and gh command availability"
)
def server_info() -> ServerInfo:
    """Check server status and GitHub CLI availability."""
    stdout, stderr = run_command(["gh", "--version"])
    version = stdout.decode("utf-8").strip()

    stdout, stderr = run_command(["gh", "auth", "status"])
    auth_status = stdout.decode("utf-8").strip()

<<<<<<< HEAD
    # Extract first line of auth status
    first_auth_line = auth_status.split("\n")[0] if auth_status else "Unknown"

    return ServerInfo(
        name="GitHub CI Monitor",
        version=version.split()[0] if version else "Unknown",
        status="active",
        capabilities=[
            "monitor_pr_checks - Monitor CI status with live updates",
            "server_info - Get server status",
        ],
        dependencies={
            "gh": version.split()[0] if version else "Unknown",
            "auth_status": first_auth_line,
        },
    )
=======
    first_auth_line = auth_status.split("\n")[0] if auth_status else "Unknown"

    return f"""GitHub CI Monitor Server Status
==================================
Status: Connected and ready
GitHub CLI Version: {version.split()[0] if version else 'Unknown'}
Authentication: {first_auth_line}

Available Functions:
- monitor_pr_checks: Monitor CI status with live updates

Use native gh CLI for other operations:
- gh pr checks 25      Check current status
- gh pr merge 25       Merge PR #25
- gh pr list           # List open PRs
- gh pr view 25        # View PR details"""
>>>>>>> 22b8dca1


if __name__ == "__main__":
    mcp.run()<|MERGE_RESOLUTION|>--- conflicted
+++ resolved
@@ -164,8 +164,6 @@
     stdout, stderr = run_command(["gh", "auth", "status"])
     auth_status = stdout.decode("utf-8").strip()
 
-<<<<<<< HEAD
-    # Extract first line of auth status
     first_auth_line = auth_status.split("\n")[0] if auth_status else "Unknown"
 
     return ServerInfo(
@@ -181,24 +179,6 @@
             "auth_status": first_auth_line,
         },
     )
-=======
-    first_auth_line = auth_status.split("\n")[0] if auth_status else "Unknown"
-
-    return f"""GitHub CI Monitor Server Status
-==================================
-Status: Connected and ready
-GitHub CLI Version: {version.split()[0] if version else 'Unknown'}
-Authentication: {first_auth_line}
-
-Available Functions:
-- monitor_pr_checks: Monitor CI status with live updates
-
-Use native gh CLI for other operations:
-- gh pr checks 25      Check current status
-- gh pr merge 25       Merge PR #25
-- gh pr list           # List open PRs
-- gh pr view 25        # View PR details"""
->>>>>>> 22b8dca1
 
 
 if __name__ == "__main__":
