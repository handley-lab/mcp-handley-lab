"""Google Calendar tool for calendar management via MCP."""
import pickle
from datetime import datetime, timedelta, timezone
from typing import Any

from google.auth.transport.requests import Request
from google_auth_oauthlib.flow import InstalledAppFlow
from googleapiclient.discovery import build
from mcp.server.fastmcp import FastMCP
from pydantic import BaseModel, Field

from mcp_handley_lab.common.config import settings
from mcp_handley_lab.shared.models import ServerInfo


class Attendee(BaseModel):
    """Calendar event attendee."""

    email: str
    status: str = Field(alias="responseStatus", default="needsAction")


class EventDateTime(BaseModel):
    """Event date/time information."""

    date_time: str = Field("", alias="dateTime")
    date: str = ""
    time_zone: str = Field("", alias="timeZone")


class CalendarEvent(BaseModel):
    """Calendar event details."""

    id: str
    summary: str
    description: str = ""
    location: str = ""
    start: EventDateTime
    end: EventDateTime
    attendees: list[Attendee] = Field(default_factory=list)
    calendar_name: str = ""
    created: str = ""
    updated: str = ""


class CreatedEventResult(BaseModel):
    """Result of creating a calendar event."""

    status: str
    event_id: str
    title: str
    time: str
    calendar: str
    attendees: list[str]


class CalendarInfo(BaseModel):
    """Calendar information."""

    id: str
    name: str = Field(alias="summary")
    access_role: str = Field(alias="accessRole")
    color_id: str = Field(alias="colorId")


class FreeTimeSlot(BaseModel):
    """Available time slot."""

    start: str
    end: str
    duration_minutes: int


mcp = FastMCP("Google Calendar Tool")


# Google Calendar API scopes
SCOPES = ["https://www.googleapis.com/auth/calendar"]


def _get_calendar_service():
    """Get authenticated Google Calendar service."""
    creds = None
    token_file = settings.google_token_path
    credentials_file = settings.google_credentials_path

    if token_file.exists():
        with open(token_file, "rb") as f:
            creds = pickle.load(f)

    if not creds or not creds.valid:
        if creds and creds.expired and creds.refresh_token:
            creds.refresh(Request())
        else:
            flow = InstalledAppFlow.from_client_secrets_file(
                str(credentials_file), SCOPES
            )
            creds = flow.run_local_server(port=0)

        token_file.parent.mkdir(parents=True, exist_ok=True)
        with open(token_file, "wb") as f:
            pickle.dump(creds, f)

    return build("calendar", "v3", credentials=creds)


def _resolve_calendar_id(calendar_id: str, service) -> str:
    """Resolve calendar name to calendar ID."""
    if calendar_id in ["primary", "all"] or "@" in calendar_id:
        return calendar_id

    calendar_list = service.calendarList().list().execute()

    for calendar in calendar_list.get("items", []):
        if calendar.get("summary", "").lower() == calendar_id.lower():
            return calendar["id"]

    return calendar_id


def _parse_datetime_to_utc(dt_str: str) -> str:
    """
    Parse datetime string and convert to UTC with proper timezone handling.

    Handles:
    - ISO 8601 with timezone: "2024-06-30T14:00:00+01:00" -> "2024-06-30T13:00:00Z"
    - ISO 8601 with Z: "2024-06-30T14:00:00Z" -> "2024-06-30T14:00:00Z"
    - ISO 8601 naive: "2024-06-30T14:00:00" -> "2024-06-30T14:00:00Z" (assumes UTC)
    - Date only: "2024-06-30" -> "2024-06-30T00:00:00Z"
    """
    if not dt_str:
        return datetime.now(timezone.utc).isoformat().replace("+00:00", "Z")

    if "T" not in dt_str:
        return dt_str + "T00:00:00Z"

    if dt_str.endswith("Z"):
        return dt_str
    elif "+" in dt_str or dt_str.count("-") > 2:
        dt = datetime.fromisoformat(dt_str)
        utc_dt = dt.astimezone(timezone.utc)
        return utc_dt.isoformat().replace("+00:00", "Z")
    else:
        return dt_str + "Z"


def _format_datetime(dt_str: str) -> str:
    """Format datetime string for display with proper timezone handling."""
    if "T" in dt_str:
        dt = datetime.fromisoformat(dt_str.replace("Z", "+00:00"))
        if dt.tzinfo:
            return dt.strftime("%Y-%m-%d %H:%M:%S %Z")
        else:
            dt = dt.replace(tzinfo=timezone.utc)
            return dt.strftime("%Y-%m-%d %H:%M:%S UTC")
    else:
        return dt_str + " (all-day)"


def _client_side_filter(
    events: list[dict[str, Any]],
    search_text: str = "",
    search_fields: list[str] = [],
    case_sensitive: bool = False,
    match_all_terms: bool = True,
) -> list[dict[str, Any]]:
    """
    Client-side filtering of events with advanced search capabilities.

    Args:
        events: List of calendar events to filter
        search_text: Text to search for
        search_fields: Fields to search in. Default: ['summary', 'description', 'location']
        case_sensitive: Whether search should be case sensitive
        match_all_terms: If True, all search terms must match (AND logic).
                        If False, any search term can match (OR logic).
    """
    if not search_text:
        return events

    if not search_fields:
        search_fields = ["summary", "description", "location"]

    search_terms = search_text.split()
    if not search_terms:
        return events

    if not case_sensitive:
        search_terms = [term.lower() for term in search_terms]

    filtered_events = []

    for event in events:
        searchable_text_parts = []

        for field in search_fields:
            if field == "summary":
                text = event.get("summary", "")
            elif field == "description":
                text = event.get("description", "")
            elif field == "location":
                text = event.get("location", "")
            elif field == "attendees":
                attendees = event.get("attendees", [])
                attendee_texts = []
                for attendee in attendees:
                    attendee_texts.append(attendee.get("email", ""))
                    attendee_texts.append(attendee.get("displayName", ""))
                text = " ".join(attendee_texts)
            else:
                text = event.get(field, "")

            if text:
                searchable_text_parts.append(text)

        full_searchable_text = " ".join(searchable_text_parts)
        if not case_sensitive:
            full_searchable_text = full_searchable_text.lower()

        if match_all_terms:
            matches = all(term in full_searchable_text for term in search_terms)
        else:
            matches = any(term in full_searchable_text for term in search_terms)

        if matches:
            filtered_events.append(event)

    return filtered_events


@mcp.tool(
    description="Retrieves detailed information about a specific calendar event by its ID. Returns comprehensive event details including attendees, location, and timestamps."
)
def get_event(event_id: str, calendar_id: str = "primary") -> CalendarEvent:
    """Get detailed information about a specific event."""
    service = _get_calendar_service()
    resolved_id = _resolve_calendar_id(calendar_id, service)

    event = service.events().get(calendarId=resolved_id, eventId=event_id).execute()

    # Convert start/end to EventDateTime objects
    start_dt = EventDateTime(
        dateTime=event["start"].get("dateTime", ""),
        date=event["start"].get("date", ""),
        timeZone=event["start"].get("timeZone", ""),
    )
    end_dt = EventDateTime(
        dateTime=event["end"].get("dateTime", ""),
        date=event["end"].get("date", ""),
        timeZone=event["end"].get("timeZone", ""),
    )

    # Convert attendees
    attendees = []
    if event.get("attendees"):
        attendees = [
            Attendee(
                email=att.get("email", "Unknown"),
                responseStatus=att.get("responseStatus", "needsAction"),
            )
            for att in event["attendees"]
        ]

    return CalendarEvent(
        id=event["id"],
        summary=event.get("summary", "No Title"),
        description=event.get("description", ""),
        location=event.get("location", ""),
        start=start_dt,
        end=end_dt,
        attendees=attendees,
        created=event.get("created", ""),
        updated=event.get("updated", ""),
    )


@mcp.tool(
    description="Creates a new event in a Google Calendar. Requires a `summary` (title), `start_datetime`, and `end_datetime`. Datetimes must be in ISO 8601 format (e.g., '2024-10-26T10:00:00Z' for timed events, or '2024-10-26' for all-day events). Optionally include `attendees`, a `description`, and a `calendar_id`."
)
def create_event(
    summary: str,
    start_datetime: str,
    end_datetime: str,
    description: str = "",
    calendar_id: str = "primary",
    timezone: str = "UTC",
    attendees: list[str] = [],
) -> CreatedEventResult:
    """Create a new calendar event."""
    service = _get_calendar_service()
    resolved_id = _resolve_calendar_id(calendar_id, service)

    event_body = {
        "summary": summary,
        "description": description or "",
        "start": {},
        "end": {},
    }

    if "T" in start_datetime:
        event_body["start"]["dateTime"] = start_datetime
        event_body["start"]["timeZone"] = timezone
        event_body["end"]["dateTime"] = end_datetime
        event_body["end"]["timeZone"] = timezone
    else:
        event_body["start"]["date"] = start_datetime
        event_body["end"]["date"] = end_datetime

    if attendees:
        event_body["attendees"] = [{"email": email} for email in attendees]

    created_event = (
        service.events().insert(calendarId=resolved_id, body=event_body).execute()
    )

    start = created_event["start"].get("dateTime", created_event["start"].get("date"))

<<<<<<< HEAD
    return CreatedEventResult(
        status="Event created successfully!",
        event_id=created_event["id"],
        title=created_event["summary"],
        time=_format_datetime(start),
        calendar=calendar_id,
        attendees=attendees or [],
    )
=======
    import json

    result_data = {
        "status": "Event created successfully!",
        "event_id": created_event["id"],
        "title": created_event["summary"],
        "time": _format_datetime(start),
        "calendar": calendar_id,
        "attendees": attendees or [],
    }

    return json.dumps(result_data, indent=2)
>>>>>>> 22b8dca1


@mcp.tool(
    description="Updates an existing calendar event by event ID. Only provided parameters will be updated - omit parameters to leave them unchanged. Pass empty strings to clear fields. Returns confirmation of the update."
)
def update_event(
    event_id: str,
    calendar_id: str = "primary",
    summary: str = "",
    start_datetime: str = "",
    end_datetime: str = "",
    description: str = "",
) -> str:
    """Update an existing calendar event. Trusts the provided event_id."""
    service = _get_calendar_service()
    resolved_id = _resolve_calendar_id(calendar_id, service)

    update_body = {}
    if summary:
        update_body["summary"] = summary
    if description:
        update_body["description"] = description

    if start_datetime:
        update_body["start"] = (
            {"dateTime": start_datetime, "timeZone": "UTC"}
            if "T" in start_datetime
            else {"date": start_datetime}
        )

    if end_datetime:
        update_body["end"] = (
            {"dateTime": end_datetime, "timeZone": "UTC"}
            if "T" in end_datetime
            else {"date": end_datetime}
        )

    if not update_body:
        return "No updates specified. Nothing to do."

    updated_event = (
        service.events()
        .patch(calendarId=resolved_id, eventId=event_id, body=update_body)
        .execute()
    )
    return f"Event (ID: {updated_event['id']}) updated successfully. Fields changed: {', '.join(update_body.keys())}"


@mcp.tool(
    description="Deletes a calendar event permanently by event ID. WARNING: This action is irreversible. Returns confirmation of deletion."
)
def delete_event(event_id: str, calendar_id: str = "primary") -> str:
    """Delete a calendar event. Trusts the provided event_id."""
    service = _get_calendar_service()
    resolved_id = _resolve_calendar_id(calendar_id, service)

    service.events().delete(calendarId=resolved_id, eventId=event_id).execute()
    return f"Event (ID: {event_id}) has been permanently deleted."


@mcp.tool(
    description="Lists all calendars accessible to the authenticated user with their IDs, access levels, and colors. Use this to discover calendar IDs before using other calendar tools."
)
def list_calendars() -> list[CalendarInfo]:
    """List all accessible calendars."""
    service = _get_calendar_service()

    calendar_list = service.calendarList().list().execute()
    calendars = calendar_list.get("items", [])

    return [
        CalendarInfo(
            id=cal["id"],
            summary=cal.get("summary", "Unknown"),
            accessRole=cal.get("accessRole", "unknown"),
            colorId=cal.get("colorId", "default"),
        )
        for cal in calendars
    ]


@mcp.tool(
    description="Finds available free time slots within a calendar for scheduling meetings. Defaults to next 7 days if no date range specified. Returns up to 20 slots, checking every 30 minutes. Set `work_hours_only=False` to include evenings/weekends."
)
def find_time(
    calendar_id: str = "primary",
    start_date: str = "",
    end_date: str = "",
    duration_minutes: int = 60,
    work_hours_only: bool = True,
) -> list[FreeTimeSlot]:
    """Find free time slots in a calendar."""
    service = _get_calendar_service()
    resolved_id = _resolve_calendar_id(calendar_id, service)

    start_dt = datetime.now() if not start_date else datetime.fromisoformat(start_date)

    if not end_date:
        end_dt = start_dt + timedelta(days=7)
    else:
        end_dt = datetime.fromisoformat(end_date)

    freebusy_request = {
        "timeMin": _parse_datetime_to_utc(start_dt.isoformat()),
        "timeMax": _parse_datetime_to_utc(end_dt.isoformat()),
        "items": [{"id": resolved_id}],
    }

    freebusy_result = service.freebusy().query(body=freebusy_request).execute()
    busy_times = freebusy_result["calendars"][resolved_id].get("busy", [])

    slots = []
    if start_dt.tzinfo:
        current = start_dt.astimezone(timezone.utc).replace(tzinfo=None)
    else:
        current = start_dt

    if end_dt.tzinfo:
        end_dt_utc = end_dt.astimezone(timezone.utc).replace(tzinfo=None)
    else:
        end_dt_utc = end_dt

    slot_duration = timedelta(minutes=duration_minutes)

    while current + slot_duration <= end_dt_utc:
        if work_hours_only and (current.hour < 9 or current.hour >= 17):
            current += timedelta(hours=1)
            continue

        slot_end = current + slot_duration

        is_free = True
        for busy in busy_times:
            busy_start = datetime.fromisoformat(busy["start"].replace("Z", "+00:00"))
            busy_end = datetime.fromisoformat(busy["end"].replace("Z", "+00:00"))

            if busy_start.tzinfo:
                busy_start = busy_start.astimezone(timezone.utc).replace(tzinfo=None)
            if busy_end.tzinfo:
                busy_end = busy_end.astimezone(timezone.utc).replace(tzinfo=None)

            if current < busy_end and slot_end > busy_start:
                is_free = False
                break

        if is_free:
            slots.append((current, slot_end))

        current += timedelta(minutes=30)

    if not slots:
        return []

<<<<<<< HEAD
    # Convert to FreeTimeSlot objects
    free_slots = []
    for start_time, end_time in slots[:20]:  # Limit to first 20 slots
        free_slots.append(
            FreeTimeSlot(
                start=start_time.strftime("%Y-%m-%d %H:%M"),
                end=end_time.strftime("%Y-%m-%d %H:%M"),
                duration_minutes=duration_minutes,
            )
        )
=======
    for start_time, end_time in slots[:20]:
        result += f"• {start_time.strftime('%Y-%m-%d %H:%M')} - {end_time.strftime('%H:%M')}\n"

    if len(slots) > 20:
        result += f"\n... and {len(slots) - 20} more slots"
>>>>>>> 22b8dca1

    return free_slots


@mcp.tool(
    description="Searches for events across one or all calendars within a specified date range. Provide a `search_text` to find events with matching text in the title, description, or location. If no search text is given, it lists all events. Supports advanced client-side filtering by `search_fields` and `case_sensitive` options."
)
def search_events(
    search_text: str = "",
    calendar_id: str = "all",
    start_date: str = "",
    end_date: str = "",
    max_results: int = 100,
    search_fields: list[str] = [],
    case_sensitive: bool = False,
    match_all_terms: bool = True,
) -> str:
    """Advanced hybrid search for calendar events."""
    service = _get_calendar_service()

    if not start_date:
        start_date = _parse_datetime_to_utc("")
    else:
        start_date = _parse_datetime_to_utc(start_date)

    if not end_date:
        days = 7 if not search_text else 365
        end_dt = datetime.now(timezone.utc) + timedelta(days=days)
        end_date = end_dt.isoformat().replace("+00:00", "Z")
    else:
        if "T" not in end_date:
            end_date = end_date + "T23:59:59Z"
        else:
            end_date = _parse_datetime_to_utc(end_date)

    events_list = []
    warnings = []

    if calendar_id == "all":
        calendar_list = service.calendarList().list().execute()

        for calendar in calendar_list.get("items", []):
            cal_id = calendar["id"]

            params = {
                "calendarId": cal_id,
                "timeMin": start_date,
                "timeMax": end_date,
                "maxResults": max_results,
                "singleEvents": True,
                "orderBy": "startTime",
            }
            if search_text:
                params["q"] = search_text
            events_result = service.events().list(**params).execute()

            cal_events = events_result.get("items", [])
            for event in cal_events:
                event["calendar_name"] = calendar.get("summary", cal_id)
            events_list.extend(cal_events)
    else:
        resolved_id = _resolve_calendar_id(calendar_id, service)

        params = {
            "calendarId": resolved_id,
            "timeMin": start_date,
            "timeMax": end_date,
            "maxResults": max_results,
            "singleEvents": True,
            "orderBy": "startTime",
        }
        if search_text:
            params["q"] = search_text
        events_result = service.events().list(**params).execute()
        events_list = events_result.get("items", [])

    if search_fields or case_sensitive or not match_all_terms:
        filtered_events = _client_side_filter(
            events_list,
            search_text=search_text,
            search_fields=search_fields,
            case_sensitive=case_sensitive,
            match_all_terms=match_all_terms,
        )
    else:
        filtered_events = events_list

    if not filtered_events:
        if search_text:
            return (
                f"No events found matching '{search_text}' in the specified criteria."
            )
        else:
            return "No events found in the specified date range."

    filtered_events.sort(
        key=lambda x: x.get("start", {}).get(
            "dateTime", x.get("start", {}).get("date", "")
        )
    )

    if search_text:
        result = f"Found {len(filtered_events)} events matching '{search_text}':\n\n"
    else:
        result = f"Found {len(filtered_events)} events:\n\n"

    for event in filtered_events:
        start = event["start"].get("dateTime", event["start"].get("date"))
        title = event.get("summary", "No Title")
        event_id = event["id"]

        result += f"• {title}\n"
        result += f"  Time: {_format_datetime(start)}\n"
        result += f"  ID: {event_id}\n"

        if "calendar_name" in event:
            result += f"  Calendar: {event['calendar_name']}\n"

        if event.get("location"):
            result += f"  Location: {event['location']}\n"

        if event.get("description"):
            desc = event["description"]
            if len(desc) > 100:
                desc = desc[:97] + "..."
            result += f"  Description: {desc}\n"

        result += "\n"

    if warnings:
        result += (
            "\n⚠️ Warnings:\n" + "\n".join(f"- {warning}" for warning in warnings) + "\n"
        )

    if search_text and (search_fields or case_sensitive or not match_all_terms):
        search_summary = "\nSearch Details:\n"
        search_summary += f"- Search text: '{search_text}'\n"
        search_summary += f"- Fields searched: {search_fields or ['summary', 'description', 'location']}\n"
        search_summary += f"- Match logic: {'All terms must match (AND)' if match_all_terms else 'Any term can match (OR)'}\n"
        search_summary += f"- Case sensitive: {case_sensitive}\n"
        search_summary += f"- Date range: {start_date} to {end_date}\n"
        return result.strip() + search_summary

    return result.strip()


@mcp.tool(
    description="Checks the status of the Google Calendar server and API connectivity. Returns version info and available functions."
)
def server_info() -> ServerInfo:
    """Get server status and Google Calendar API connection info."""
    service = _get_calendar_service()

    calendar_list = service.calendarList().list(maxResults=1).execute()

    return ServerInfo(
        name="Google Calendar Tool",
        version="1.9.4",
        status="active",
        capabilities=[
            "search_events - Search and list calendar events",
            "get_event - Get detailed event information",
            "create_event - Create new calendar events",
            "update_event - Update existing events",
            "delete_event - Delete calendar events",
            "list_calendars - List all accessible calendars",
            "find_time - Find free time slots",
            "server_info - Get server status",
        ],
        dependencies={
            "google_calendar_api": "active",
            "calendars_accessible": str(len(calendar_list.get("items", []))),
        },
    )<|MERGE_RESOLUTION|>--- conflicted
+++ resolved
@@ -315,7 +315,6 @@
 
     start = created_event["start"].get("dateTime", created_event["start"].get("date"))
 
-<<<<<<< HEAD
     return CreatedEventResult(
         status="Event created successfully!",
         event_id=created_event["id"],
@@ -324,20 +323,6 @@
         calendar=calendar_id,
         attendees=attendees or [],
     )
-=======
-    import json
-
-    result_data = {
-        "status": "Event created successfully!",
-        "event_id": created_event["id"],
-        "title": created_event["summary"],
-        "time": _format_datetime(start),
-        "calendar": calendar_id,
-        "attendees": attendees or [],
-    }
-
-    return json.dumps(result_data, indent=2)
->>>>>>> 22b8dca1
 
 
 @mcp.tool(
@@ -491,7 +476,6 @@
     if not slots:
         return []
 
-<<<<<<< HEAD
     # Convert to FreeTimeSlot objects
     free_slots = []
     for start_time, end_time in slots[:20]:  # Limit to first 20 slots
@@ -502,13 +486,6 @@
                 duration_minutes=duration_minutes,
             )
         )
-=======
-    for start_time, end_time in slots[:20]:
-        result += f"• {start_time.strftime('%Y-%m-%d %H:%M')} - {end_time.strftime('%H:%M')}\n"
-
-    if len(slots) > 20:
-        result += f"\n... and {len(slots) - 20} more slots"
->>>>>>> 22b8dca1
 
     return free_slots
 
