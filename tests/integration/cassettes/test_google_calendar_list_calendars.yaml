--- conflicted
+++ resolved
@@ -189,57 +189,4 @@
     status:
       code: 200
       message: OK
-<<<<<<< HEAD
-- request:
-    body: grant_type=refresh_token&client_id=378887917503-cmthhlg1nnnr6hqvum1sgaggmqqbnse7.apps.googleusercontent.com&scope=https%3A%2F%2Fwww.googleapis.com%2Fauth%2Fcalendar
-    headers:
-      accept-encoding:
-      - gzip, deflate
-      content-type:
-      - application/x-www-form-urlencoded
-      user-agent:
-      - Python-httplib2/0.22.0 (gzip)
-      x-goog-api-client:
-      - gl-python/3.13.3 auth/2.40.3 cred-type/u
-    method: POST
-    uri: https://oauth2.googleapis.com/token
-  response:
-    body:
-      string: "{\n  \"access_token\": \"ya29.a0AS3H6NxgY6xoJNHAhbBjcX6kV2OYcRkvcuosQqLRNx1XoNjROzYljGV1bkaWoxq2bbA_SavwdLaMrxTa9UYXc2CzwxV-hEW4dOXOm_97teifuyEnqKrUlFj9lGPmhs89yaLFkW9Qp4fsygN-zvYnXlW0063_TfTGvn_IZemhpQaCgYKAeMSARcSFQHGX2MiK113C5wrzp5yHKHiRmqImw0177\",\n
-        \ \"expires_in\": 3599,\n  \"scope\": \"https://www.googleapis.com/auth/calendar\",\n
-        \ \"token_type\": \"Bearer\"\n}"
-    headers:
-      Alt-Svc:
-      - h3=":443"; ma=2592000,h3-29=":443"; ma=2592000
-      Cache-Control:
-      - no-cache, no-store, max-age=0, must-revalidate
-      Content-Type:
-      - application/json; charset=utf-8
-      Date:
-      - Sat, 05 Jul 2025 13:50:19 GMT
-      Expires:
-      - Mon, 01 Jan 1990 00:00:00 GMT
-      Pragma:
-      - no-cache
-      Server:
-      - scaffolding on HTTPServer2
-      Transfer-Encoding:
-      - chunked
-      Vary:
-      - Origin
-      - X-Origin
-      - Referer
-      X-Content-Type-Options:
-      - nosniff
-      X-Frame-Options:
-      - SAMEORIGIN
-      X-XSS-Protection:
-      - '0'
-      content-length:
-      - '351'
-    status:
-      code: 200
-      message: OK
-=======
->>>>>>> 516ee806
 version: 1