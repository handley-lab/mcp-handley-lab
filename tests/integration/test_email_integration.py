--- conflicted
+++ resolved
@@ -551,14 +551,10 @@
                     return run_command(cmd, input_data=input_data, timeout=timeout)
 
             with patch(
-<<<<<<< HEAD
-                "mcp_handley_lab.common.process.run_command",
-=======
                 "mcp_handley_lab.email.msmtp.tool.run_command",
                 side_effect=mock_run_command,
             ), patch(
                 "mcp_handley_lab.email.offlineimap.tool.run_command",
->>>>>>> 86e6ddb4
                 side_effect=mock_run_command,
             ):
                 # Step 1: Send email using email tool
