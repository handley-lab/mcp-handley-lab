"""Unit tests for OpenAI LLM module."""
import pytest
import tempfile
import json
import base64
from pathlib import Path
from unittest.mock import patch, Mock, MagicMock, AsyncMock
from PIL import Image
import io

from mcp_handley_lab.llm.openai.tool import (
    ask, analyze_image, generate_image, server_info,
    _resolve_files, _resolve_images,
    _get_model_config, MODEL_CONFIGS
)
from mcp_handley_lab.agent.tool import get_response
from mcp_handley_lab.llm.common import determine_mime_type, is_text_file


class TestOpenAIModelConfiguration:
    """Test OpenAI model configuration and token limit functionality."""
    
    @pytest.mark.asyncio
    async def test_model_configs_all_present(self):
        """Test that all expected OpenAI models are in MODEL_CONFIGS."""
        expected_models = {
            "o3", "o4-mini", "o1", "o1-preview", "o1-mini",
            "gpt-4o", "gpt-4o-mini", "gpt-4o-2024-11-20", "gpt-4o-2024-08-06", "gpt-4o-mini-2024-07-18",
            "gpt-4.1", "gpt-4.1-mini", "gpt-4.1-nano",
            "gpt-4-turbo", "gpt-4", "gpt-3.5-turbo",
            "dall-e-3", "dall-e-2", "gpt-image-1"
        }
        assert set(MODEL_CONFIGS.keys()) == expected_models
    
    @pytest.mark.asyncio
    async def test_model_configs_token_limits(self):
        """Test that model configurations have correct token limits."""
        # O3/O4 series
        assert MODEL_CONFIGS["o4-mini"]["output_tokens"] == 100000
        
        # O1 series 
        assert MODEL_CONFIGS["o1-preview"]["output_tokens"] == 32768
        assert MODEL_CONFIGS["o1-mini"]["output_tokens"] == 65536
        
        # GPT-4o series
        assert MODEL_CONFIGS["gpt-4o"]["output_tokens"] == 16384
        assert MODEL_CONFIGS["gpt-4o-mini"]["output_tokens"] == 16384
        
        # GPT-4.1 series
        assert MODEL_CONFIGS["gpt-4.1"]["output_tokens"] == 16384
        assert MODEL_CONFIGS["gpt-4.1-mini"]["output_tokens"] == 16384
    
    @pytest.mark.asyncio
    async def test_model_configs_param_names(self):
        """Test that model configurations use correct parameter names."""
        # O1/O4 series use max_completion_tokens
        assert MODEL_CONFIGS["o4-mini"]["param"] == "max_completion_tokens"
        assert MODEL_CONFIGS["o1-preview"]["param"] == "max_completion_tokens"
        assert MODEL_CONFIGS["o1-mini"]["param"] == "max_completion_tokens"
        
        # GPT-4o series use max_tokens
        assert MODEL_CONFIGS["gpt-4o"]["param"] == "max_tokens"
        assert MODEL_CONFIGS["gpt-4o-mini"]["param"] == "max_tokens"
        assert MODEL_CONFIGS["gpt-4.1"]["param"] == "max_tokens"
    
    @pytest.mark.asyncio
    async def test_get_model_config_known_models(self):
        """Test _get_model_config with known model names."""
        config = _get_model_config("o4-mini")
        assert config["output_tokens"] == 100000
        assert config["param"] == "max_completion_tokens"
        
        config = _get_model_config("gpt-4o")
        assert config["output_tokens"] == 16384
        assert config["param"] == "max_tokens"
    
    @pytest.mark.asyncio
    async def test_get_model_config_unknown_model(self):
        """Test _get_model_config falls back to default for unknown models."""
        config = _get_model_config("unknown-model")
        # Should default to o4-mini
        assert config["output_tokens"] == 100000
        assert config["param"] == "max_completion_tokens"


class TestOpenAIHelperFunctions:
    """Test helper functions that don't require API calls."""
    
    @pytest.mark.asyncio
    async def test_determine_mime_type_text(self):
        """Test MIME type detection for text files."""
        # Test common text file extensions
        assert determine_mime_type(Path("test.txt")) == "text/plain"
        assert determine_mime_type(Path("test.py")) == "text/x-python"
        assert determine_mime_type(Path("test.js")) == "text/javascript"
        assert determine_mime_type(Path("test.json")) == "application/json"
        
    @pytest.mark.asyncio
    async def test_determine_mime_type_images(self):
        """Test MIME type detection for image files."""
        assert determine_mime_type(Path("test.jpg")) == "image/jpeg"
        assert determine_mime_type(Path("test.png")) == "image/png"
        assert determine_mime_type(Path("test.gif")) == "image/gif"
        assert determine_mime_type(Path("test.webp")) == "image/webp"
        
    @pytest.mark.asyncio
    async def test_determine_mime_type_unknown(self):
        """Test MIME type detection for unknown extensions."""
        assert determine_mime_type(Path("test.unknown")) == "application/octet-stream"
        assert determine_mime_type(Path("no_extension")) == "application/octet-stream"
    
    @pytest.mark.asyncio
    async def test_is_text_file_true(self):
        """Test text file detection for text files."""
        assert is_text_file(Path("test.txt")) is True
        assert is_text_file(Path("test.py")) is True
        assert is_text_file(Path("test.md")) is True
        assert is_text_file(Path("test.json")) is True
        
    @pytest.mark.asyncio
    async def test_is_text_file_false(self):
        """Test text file detection for binary files."""
        assert is_text_file(Path("test.jpg")) is False
        assert is_text_file(Path("test.png")) is False
        assert is_text_file(Path("test.pdf")) is False
        assert is_text_file(Path("test.exe")) is False


class TestResolveFiles:
    """Test file resolution logic."""
    
    @pytest.mark.asyncio
    async def test_resolve_files_none(self):
        """Test resolve_files with None input."""
        inline_content = await _resolve_files(None)
        assert inline_content == []
        
    @pytest.mark.asyncio
    async def test_resolve_files_empty_list(self):
        """Test resolve_files with empty list."""
        inline_content = await _resolve_files([])
        assert inline_content == []
        
    @pytest.mark.asyncio
    async def test_resolve_files_direct_string(self):
        """Test resolve_files with direct string content."""
        files = ["This is direct content", "More content"]
        inline_content = await _resolve_files(files)
        assert inline_content == ["This is direct content", "More content"]
        
    @pytest.mark.asyncio
    async def test_resolve_files_dict_content(self):
        """Test resolve_files with dict content."""
        files = [{"content": "Dict content"}, {"content": "More dict content"}]
        inline_content = await _resolve_files(files)
        assert inline_content == ["Dict content", "More dict content"]
        
    @pytest.mark.asyncio
    async def test_resolve_files_small_text_file(self):
        """Test resolve_files with small text file."""
        with tempfile.NamedTemporaryFile(mode='w', suffix='.txt', delete=False) as f:
            f.write("Small text file content")
            temp_path = f.name
            
        try:
            files = [{"path": temp_path}]
            inline_content = await _resolve_files(files)
            
            assert len(inline_content) == 1
            assert "Small text file content" in inline_content[0]
            assert Path(temp_path).name in inline_content[0]  # Should include filename header
        finally:
            Path(temp_path).unlink()


class TestResolveImages:
    """Test image resolution for vision models."""
    
    @pytest.mark.asyncio
    async def test_resolve_images_none(self):
        """Test resolve_images with None input."""
        images = _resolve_images()
        assert images == []
        
    @pytest.mark.asyncio
    async def test_resolve_images_direct_data_url(self):
        """Test resolve_images with data URL."""
        data_url = "data:image/png;base64,iVBORw0KGgoAAAANSUhEUgAAAAEAAAABCAYAAAAfFcSJAAAADUlEQVR42mP8/5+hHgAHggJ/PchI7wAAAABJRU5ErkJggg=="
        resolved_images = _resolve_images(image_data=data_url)
        
        assert len(resolved_images) == 1
        assert resolved_images[0] == data_url
        
    @pytest.mark.asyncio
    async def test_resolve_images_dict_data(self):
        """Test resolve_images with dict containing base64 data."""
        base64_data = "iVBORw0KGgoAAAANSUhEUgAAAAEAAAABCAYAAAAfFcSJAAAADUlEQVR42mP8/5+hHgAHggJ/PchI7wAAAABJRU5ErkJggg=="
        images = [{"data": base64_data}]
        resolved_images = _resolve_images(images=images)
        
        assert len(resolved_images) == 1
        assert "data:image/jpeg;base64," in resolved_images[0]  # Function defaults to JPEG for dict data


class TestInputValidation:
    """Test input validation for main functions."""
    
    @pytest.mark.asyncio
    async def test_ask_empty_prompt(self):
        """Test ask with empty prompt."""
        with pytest.raises(ValueError, match="Prompt is required and cannot be empty"):
            await ask("", "/tmp/output.txt")
            
    @pytest.mark.asyncio
    async def test_ask_empty_output_file(self):
        """Test ask with empty output file."""
        with pytest.raises(ValueError, match="Output file is required"):
            await ask("Test prompt", "")
            
    @pytest.mark.asyncio
    async def test_ask_empty_agent_name(self):
        """Test ask with empty agent name."""
        with pytest.raises(ValueError, match="Agent name cannot be empty"):
            await ask("Test prompt", "/tmp/output.txt", agent_name="")
            
    @pytest.mark.asyncio
    async def test_analyze_image_empty_prompt(self):
        """Test analyze_image with empty prompt."""
        with pytest.raises(ValueError, match="Prompt is required and cannot be empty"):
            await analyze_image("", "/tmp/output.txt")
            
    @pytest.mark.asyncio
    async def test_analyze_image_empty_output_file(self):
        """Test analyze_image with empty output file."""
        with pytest.raises(ValueError, match="Output file is required"):
            await analyze_image("Test prompt", "")
            
    @pytest.mark.asyncio
    async def test_generate_image_empty_prompt(self):
        """Test generate_image with empty prompt."""
        with pytest.raises(ValueError, match="Prompt is required and cannot be empty"):
            await generate_image("")
            
    @pytest.mark.asyncio
    async def test_get_response_nonexistent_agent(self, mock_memory_manager):
        """Test get_response with nonexistent agent."""
        mock_memory_manager.get_response.return_value = None
        mock_memory_manager.get_agent.return_value = None
        
        with pytest.raises(ValueError, match="Agent 'nonexistent' not found"):
            await get_response("nonexistent")


@pytest.fixture
def temp_storage_dir():
    """Create temporary directory for testing."""
    with tempfile.TemporaryDirectory() as temp_dir:
        yield temp_dir


@pytest.fixture
def mock_memory_manager():
    """Mock memory manager for testing."""
    with patch('mcp_handley_lab.llm.openai.tool.memory_manager') as mock_manager:
        yield mock_manager


<<<<<<< HEAD
class TestOpenAIApiCalls:
    """Test main functions with mocked API calls."""
    
    @pytest.mark.asyncio
    async def test_ask_basic_success(self, mock_openai_client, mock_memory_manager, temp_storage_dir):
        """Test basic ask function with successful API call."""
        # Mock API response
        mock_response = Mock()
        mock_response.choices = [Mock()]
        mock_response.choices[0].message.content = "Test response"
        mock_response.usage = Mock()
        mock_response.usage.prompt_tokens = 50
        mock_response.usage.completion_tokens = 50
        mock_response.usage.total_tokens = 100
        mock_response.model = "gpt-4o"
        mock_openai_client.chat.completions.create.return_value = mock_response
        
        # Mock memory manager
        mock_memory_manager.get_agent.return_value = None
        
        output_file = Path(temp_storage_dir) / "output.txt"
        result = await ask("Test prompt", str(output_file))
        
        # Verify API was called
        mock_openai_client.chat.completions.create.assert_called_once()
        
        # Verify output file was created
        assert output_file.exists()
        assert "Test response" in output_file.read_text()
        
    @pytest.mark.asyncio
    async def test_ask_with_agent(self, mock_openai_client, mock_memory_manager, temp_storage_dir):
        """Test ask function with agent memory."""
        # Mock API response
        mock_response = Mock()
        mock_response.choices = [Mock()]
        mock_response.choices[0].message.content = "Agent response"
        mock_response.usage = Mock()
        mock_response.usage.prompt_tokens = 75
        mock_response.usage.completion_tokens = 75
        mock_response.usage.total_tokens = 150
        mock_response.model = "gpt-4o"
        mock_openai_client.chat.completions.create.return_value = mock_response
        
        # Mock agent with conversation history
        mock_agent = Mock()
        mock_agent.get_history.return_value = [
            {"role": "user", "content": "Previous message"}
        ]
        mock_memory_manager.get_agent.return_value = mock_agent
        
        # Mock the shared processor
        with patch('mcp_handley_lab.llm.openai.tool.process_llm_request', return_value="Response saved successfully"):
            
            output_file = Path(temp_storage_dir) / "output.txt"
            result = await ask("New prompt", str(output_file), agent_name="test_agent")
            
            # Verify shared processor was used
            # (process_llm_request handles agent history internally)
            
            # Verify result contains success message
            assert "Response saved successfully" in result
        
    @pytest.mark.asyncio
    async def test_generate_image_success(self, mock_openai_client, temp_storage_dir):
        """Test generate_image with successful API call."""
        # Mock DALL-E response
        mock_response = Mock()
        mock_response.data = [Mock()]
        mock_response.data[0].url = "https://example.com/generated_image.png"
        mock_openai_client.images.generate.return_value = mock_response
        
        # Mock httpx async client and image download
        mock_image_data = b"fake_image_data"
        with patch('httpx.AsyncClient') as mock_httpx_client:
            mock_client_instance = Mock()
            mock_httpx_client.return_value.__aenter__.return_value = mock_client_instance
            
            mock_http_response = Mock()
            mock_http_response.content = mock_image_data
            mock_http_response.raise_for_status = Mock()
            mock_client_instance.get = AsyncMock(return_value=mock_http_response)
            
            result = await generate_image("A beautiful sunset")
            
            # Verify API was called
            mock_openai_client.images.generate.assert_called_once()
            call_args = mock_openai_client.images.generate.call_args[1]
            assert call_args['prompt'] == "A beautiful sunset"
            assert call_args['model'] == "dall-e-3"  # default
            
            # Verify result contains file path
            assert "Image generated successfully!" in result
            assert "Saved to:" in result
            
    @pytest.mark.asyncio
    async def test_analyze_image_success(self, mock_openai_client, mock_memory_manager, temp_storage_dir):
        """Test analyze_image with successful API call."""
        # Mock GPT-4 Vision response
        mock_response = Mock()
        mock_response.choices = [Mock()]
        mock_response.choices[0].message.content = "Image analysis result"
        mock_response.usage = Mock()
        mock_response.usage.prompt_tokens = 100
        mock_response.usage.completion_tokens = 100
        mock_response.usage.total_tokens = 200
        mock_response.model = "gpt-4o"
        mock_openai_client.chat.completions.create.return_value = mock_response
        
        # Mock memory manager
        mock_memory_manager.get_agent.return_value = None
        
        # Create a small test image
        img = Image.new('RGB', (10, 10), color='red')
        img_path = Path(temp_storage_dir) / "test.png"
        img.save(img_path)
        
        output_file = Path(temp_storage_dir) / "analysis.txt"
        result = await analyze_image("Describe this image", str(output_file), image_data=str(img_path))
        
        # Verify API was called with image
        mock_openai_client.chat.completions.create.assert_called_once()
        call_args = mock_openai_client.chat.completions.create.call_args[1]
        assert call_args['model'] == "gpt-4o"
        assert any(msg['role'] == 'user' for msg in call_args['messages'])
        
        # Verify output file was created
        assert output_file.exists()
        assert "Image analysis result" in output_file.read_text()


class TestErrorHandling:
    """Test error handling scenarios."""
    
    @pytest.mark.asyncio
    async def test_ask_api_error(self, mock_openai_client, temp_storage_dir):
        """Test ask function with API error."""
        # Mock API error
        from openai import OpenAIError
        mock_openai_client.chat.completions.create.side_effect = OpenAIError("API Error")
        
        output_file = Path(temp_storage_dir) / "output.txt"
        
        with pytest.raises(RuntimeError, match="OpenAI API error"):
            await ask("Test prompt", str(output_file))

    @pytest.mark.asyncio
    async def test_ask_uses_model_default_tokens(self, mock_openai_client):
        """Test that ask uses model's default token limit when max_output_tokens not specified."""
        # Setup mock
        mock_response = Mock()
        mock_response.choices = [Mock()]
        mock_response.choices[0].message.content = "Test response"
        mock_response.usage.prompt_tokens = 10
        mock_response.usage.completion_tokens = 5
        mock_openai_client.chat.completions.create.return_value = mock_response
        
        with patch('mcp_handley_lab.llm.openai.tool.handle_output', return_value="Response saved"):
            # Call ask with o3-mini (should use 100,000 tokens)
            await ask(
                prompt="Test prompt",
                output_file="/tmp/test.txt",
                model="o3-mini",
                agent_name=None
            )
        
        # Verify API was called with max_completion_tokens (not max_tokens)
        call_kwargs = mock_openai_client.chat.completions.create.call_args.kwargs
        assert call_kwargs["max_completion_tokens"] == 100000
        assert "max_tokens" not in call_kwargs

    @pytest.mark.asyncio
    async def test_ask_uses_custom_tokens(self, mock_openai_client):
        """Test that ask uses custom max_output_tokens when specified."""
        # Setup mock
        mock_response = Mock()
        mock_response.choices = [Mock()]
        mock_response.choices[0].message.content = "Test response"
        mock_response.usage.prompt_tokens = 10
        mock_response.usage.completion_tokens = 5
        mock_openai_client.chat.completions.create.return_value = mock_response
        
        with patch("mcp_handley_lab.llm.openai.tool.handle_output", return_value="Response saved"):
            # Call ask with custom token limit
            await ask(
                prompt="Test prompt",
                output_file="/tmp/test.txt",
                model="gpt-4o",
                max_output_tokens=1000,
                agent_name=None
            )
        
        # Verify API was called with custom max_tokens
        call_kwargs = mock_openai_client.chat.completions.create.call_args.kwargs
        assert call_kwargs["max_tokens"] == 1000

    @pytest.mark.asyncio
    async def test_ask_different_param_names(self, mock_openai_client):
        """Test that ask uses correct parameter names for different model types."""
        # Setup mock
        mock_response = Mock()
        mock_response.choices = [Mock()]
        mock_response.choices[0].message.content = "Test response"
        mock_response.usage.prompt_tokens = 10
        mock_response.usage.completion_tokens = 5
        mock_openai_client.chat.completions.create.return_value = mock_response
        
        with patch("mcp_handley_lab.llm.openai.tool.handle_output", return_value="Response saved"):
            # Test gpt-4o (uses max_tokens)
            await ask(
                prompt="Test prompt",
                output_file="/tmp/test.txt",
                model="gpt-4o",
                agent_name=None
            )
            call_kwargs = mock_openai_client.chat.completions.create.call_args.kwargs
            assert "max_tokens" in call_kwargs
            assert call_kwargs["max_tokens"] == 16384
            
            # Test o1-preview (uses max_completion_tokens)
            await ask(
                prompt="Test prompt", 
                output_file="/tmp/test.txt",
                model="o1-preview",
                agent_name=None
            )
            call_kwargs = mock_openai_client.chat.completions.create.call_args.kwargs
            assert "max_completion_tokens" in call_kwargs
            assert call_kwargs["max_completion_tokens"] == 32768
            assert "max_tokens" not in call_kwargs

    @pytest.mark.asyncio
    async def test_analyze_image_uses_model_default_tokens(self, mock_openai_client):
        """Test that analyze_image uses model's default token limit when max_output_tokens not specified."""
        # Setup mock
        mock_response = Mock()
        mock_response.choices = [Mock()]
        mock_response.choices[0].message.content = "Image analysis"
        mock_response.usage.prompt_tokens = 15
        mock_response.usage.completion_tokens = 10
        mock_openai_client.chat.completions.create.return_value = mock_response
        
        with patch("mcp_handley_lab.llm.openai.tool.handle_output", return_value="Analysis saved"):
            # Call analyze_image with gpt-4o (should use 16384 tokens)
            await analyze_image(
                prompt="Describe this image",
                output_file="/tmp/test.txt",
                image_data="data:image/png;base64,iVBORw0KGgoAAAANSUhEUgAAAAEAAAABCAYAAAAfFcSJAAAADUlEQVR42mP8/5+hHgAHggJ/PchI7wAAAABJRU5ErkJggg==",
                model="gpt-4o",
                agent_name=None
            )
        
        # Verify API was called with max_tokens (not max_completion_tokens)
        call_kwargs = mock_openai_client.chat.completions.create.call_args.kwargs
        assert call_kwargs["max_tokens"] == 16384
        assert "max_completion_tokens" not in call_kwargs

    @pytest.mark.asyncio
    async def test_analyze_image_uses_custom_tokens(self, mock_openai_client):
        """Test that analyze_image uses custom max_output_tokens when specified."""
        # Setup mock
        mock_response = Mock()
        mock_response.choices = [Mock()]
        mock_response.choices[0].message.content = "Custom analysis"
        mock_response.usage.prompt_tokens = 15
        mock_response.usage.completion_tokens = 10
        mock_openai_client.chat.completions.create.return_value = mock_response
        
        with patch("mcp_handley_lab.llm.openai.tool.handle_output", return_value="Analysis saved"):
            # Call analyze_image with custom token limit
            await analyze_image(
                prompt="Describe this image",
                output_file="/tmp/test.txt",
                image_data="data:image/png;base64,iVBORw0KGgoAAAANSUhEUgAAAAEAAAABCAYAAAAfFcSJAAAADUlEQVR42mP8/5+hHgAHggJ/PchI7wAAAABJRU5ErkJggg==",
                model="gpt-4o",
                max_output_tokens=500,
                agent_name=None
            )
        
        # Verify API was called with custom max_tokens
        call_kwargs = mock_openai_client.chat.completions.create.call_args.kwargs
        assert call_kwargs["max_tokens"] == 500

    @pytest.mark.asyncio
    async def test_analyze_image_different_param_names(self, mock_openai_client):
        """Test that analyze_image uses correct parameter names for different model types."""
        # Setup mock
        mock_response = Mock()
        mock_response.choices = [Mock()]
        mock_response.choices[0].message.content = "Test analysis"
        mock_response.usage.prompt_tokens = 15
        mock_response.usage.completion_tokens = 10
        mock_openai_client.chat.completions.create.return_value = mock_response
        
        base64_image = "data:image/png;base64,iVBORw0KGgoAAAANSUhEUgAAAAEAAAABCAYAAAAfFcSJAAAADUlEQVR42mP8/5+hHgAHggJ/PchI7wAAAABJRU5ErkJggg=="
        
        with patch("mcp_handley_lab.llm.openai.tool.handle_output", return_value="Analysis saved"):
            # Test gpt-4o (uses max_tokens)
            await analyze_image(
                prompt="Describe image",
                output_file="/tmp/test.txt",
                image_data=base64_image,
                model="gpt-4o",
                agent_name=None
            )
            call_kwargs = mock_openai_client.chat.completions.create.call_args.kwargs
            assert "max_tokens" in call_kwargs
            assert call_kwargs["max_tokens"] == 16384
            
            # Test o1-preview (uses max_completion_tokens) - though o1 models don't support vision
            # This tests the parameter selection logic
            await analyze_image(
                prompt="Describe image", 
                output_file="/tmp/test.txt",
                image_data=base64_image,
                model="o1-preview",
                agent_name=None
            )
            call_kwargs = mock_openai_client.chat.completions.create.call_args.kwargs
            assert "max_completion_tokens" in call_kwargs
            assert call_kwargs["max_completion_tokens"] == 32768
            assert "max_tokens" not in call_kwargs
            
    @pytest.mark.asyncio
    async def test_generate_image_invalid_model(self, mock_openai_client):
        """Test generate_image with invalid model parameters."""
        # DALL-E 2 doesn't support quality parameter
        mock_response = Mock()
        mock_response.data = [Mock()]
        mock_response.data[0].url = "https://example.com/image.png"
        mock_openai_client.images.generate.return_value = mock_response
        
        with patch('httpx.AsyncClient') as mock_httpx_client:
            mock_client_instance = Mock()
            mock_httpx_client.return_value.__aenter__.return_value = mock_client_instance
            
            mock_http_response = Mock()
            mock_http_response.content = b"fake_image"
            mock_http_response.raise_for_status = Mock()
            mock_client_instance.get = AsyncMock(return_value=mock_http_response)
            
            result = await generate_image("Test prompt", model="dall-e-2", quality="hd")
            
            # Should call API without quality parameter for DALL-E 2
            call_args = mock_openai_client.images.generate.call_args[1]
            assert "quality" not in call_args
            assert call_args['model'] == "dall-e-2"


class TestServerInfo:
    """Test server_info function."""
    
    @pytest.mark.asyncio
    async def test_server_info_basic(self, mock_openai_client, mock_memory_manager):
        """Test server_info returns basic information."""
        # Mock API response with proper structure
        mock_models_response = Mock()
        mock_models_response.data = [
            Mock(id="gpt-4o"),
            Mock(id="gpt-4o-mini"),
            Mock(id="dall-e-3")
        ]
        mock_openai_client.models.list.return_value = mock_models_response
        
        # Mock agent list
        mock_memory_manager.list_agents.return_value = []
        mock_memory_manager.storage_dir = "/tmp/test"
        
        result = await server_info()
        
        assert "OpenAI Tool Server Status" in result
        assert "Status: Connected and ready" in result
        assert "Available Models:" in result
        assert "Active Agents: 0" in result
        
    @pytest.mark.asyncio
    async def test_server_info_with_agents(self, mock_openai_client, mock_memory_manager):
        """Test server_info with existing agents."""
        # Mock API response with proper structure
        mock_models_response = Mock()
        mock_models_response.data = [Mock(id="gpt-4o")]
        mock_openai_client.models.list.return_value = mock_models_response
        
        # Mock agents
        mock_agent = Mock()
        mock_memory_manager.list_agents.return_value = [mock_agent]
        mock_memory_manager.storage_dir = "/tmp/test"
        
        result = await server_info()
        
        assert "Active Agents: 1" in result
=======
>>>>>>> b4489180
<|MERGE_RESOLUTION|>--- conflicted
+++ resolved
@@ -265,7 +265,6 @@
         yield mock_manager
 
 
-<<<<<<< HEAD
 class TestOpenAIApiCalls:
     """Test main functions with mocked API calls."""
     
@@ -395,267 +394,3 @@
         # Verify output file was created
         assert output_file.exists()
         assert "Image analysis result" in output_file.read_text()
-
-
-class TestErrorHandling:
-    """Test error handling scenarios."""
-    
-    @pytest.mark.asyncio
-    async def test_ask_api_error(self, mock_openai_client, temp_storage_dir):
-        """Test ask function with API error."""
-        # Mock API error
-        from openai import OpenAIError
-        mock_openai_client.chat.completions.create.side_effect = OpenAIError("API Error")
-        
-        output_file = Path(temp_storage_dir) / "output.txt"
-        
-        with pytest.raises(RuntimeError, match="OpenAI API error"):
-            await ask("Test prompt", str(output_file))
-
-    @pytest.mark.asyncio
-    async def test_ask_uses_model_default_tokens(self, mock_openai_client):
-        """Test that ask uses model's default token limit when max_output_tokens not specified."""
-        # Setup mock
-        mock_response = Mock()
-        mock_response.choices = [Mock()]
-        mock_response.choices[0].message.content = "Test response"
-        mock_response.usage.prompt_tokens = 10
-        mock_response.usage.completion_tokens = 5
-        mock_openai_client.chat.completions.create.return_value = mock_response
-        
-        with patch('mcp_handley_lab.llm.openai.tool.handle_output', return_value="Response saved"):
-            # Call ask with o3-mini (should use 100,000 tokens)
-            await ask(
-                prompt="Test prompt",
-                output_file="/tmp/test.txt",
-                model="o3-mini",
-                agent_name=None
-            )
-        
-        # Verify API was called with max_completion_tokens (not max_tokens)
-        call_kwargs = mock_openai_client.chat.completions.create.call_args.kwargs
-        assert call_kwargs["max_completion_tokens"] == 100000
-        assert "max_tokens" not in call_kwargs
-
-    @pytest.mark.asyncio
-    async def test_ask_uses_custom_tokens(self, mock_openai_client):
-        """Test that ask uses custom max_output_tokens when specified."""
-        # Setup mock
-        mock_response = Mock()
-        mock_response.choices = [Mock()]
-        mock_response.choices[0].message.content = "Test response"
-        mock_response.usage.prompt_tokens = 10
-        mock_response.usage.completion_tokens = 5
-        mock_openai_client.chat.completions.create.return_value = mock_response
-        
-        with patch("mcp_handley_lab.llm.openai.tool.handle_output", return_value="Response saved"):
-            # Call ask with custom token limit
-            await ask(
-                prompt="Test prompt",
-                output_file="/tmp/test.txt",
-                model="gpt-4o",
-                max_output_tokens=1000,
-                agent_name=None
-            )
-        
-        # Verify API was called with custom max_tokens
-        call_kwargs = mock_openai_client.chat.completions.create.call_args.kwargs
-        assert call_kwargs["max_tokens"] == 1000
-
-    @pytest.mark.asyncio
-    async def test_ask_different_param_names(self, mock_openai_client):
-        """Test that ask uses correct parameter names for different model types."""
-        # Setup mock
-        mock_response = Mock()
-        mock_response.choices = [Mock()]
-        mock_response.choices[0].message.content = "Test response"
-        mock_response.usage.prompt_tokens = 10
-        mock_response.usage.completion_tokens = 5
-        mock_openai_client.chat.completions.create.return_value = mock_response
-        
-        with patch("mcp_handley_lab.llm.openai.tool.handle_output", return_value="Response saved"):
-            # Test gpt-4o (uses max_tokens)
-            await ask(
-                prompt="Test prompt",
-                output_file="/tmp/test.txt",
-                model="gpt-4o",
-                agent_name=None
-            )
-            call_kwargs = mock_openai_client.chat.completions.create.call_args.kwargs
-            assert "max_tokens" in call_kwargs
-            assert call_kwargs["max_tokens"] == 16384
-            
-            # Test o1-preview (uses max_completion_tokens)
-            await ask(
-                prompt="Test prompt", 
-                output_file="/tmp/test.txt",
-                model="o1-preview",
-                agent_name=None
-            )
-            call_kwargs = mock_openai_client.chat.completions.create.call_args.kwargs
-            assert "max_completion_tokens" in call_kwargs
-            assert call_kwargs["max_completion_tokens"] == 32768
-            assert "max_tokens" not in call_kwargs
-
-    @pytest.mark.asyncio
-    async def test_analyze_image_uses_model_default_tokens(self, mock_openai_client):
-        """Test that analyze_image uses model's default token limit when max_output_tokens not specified."""
-        # Setup mock
-        mock_response = Mock()
-        mock_response.choices = [Mock()]
-        mock_response.choices[0].message.content = "Image analysis"
-        mock_response.usage.prompt_tokens = 15
-        mock_response.usage.completion_tokens = 10
-        mock_openai_client.chat.completions.create.return_value = mock_response
-        
-        with patch("mcp_handley_lab.llm.openai.tool.handle_output", return_value="Analysis saved"):
-            # Call analyze_image with gpt-4o (should use 16384 tokens)
-            await analyze_image(
-                prompt="Describe this image",
-                output_file="/tmp/test.txt",
-                image_data="data:image/png;base64,iVBORw0KGgoAAAANSUhEUgAAAAEAAAABCAYAAAAfFcSJAAAADUlEQVR42mP8/5+hHgAHggJ/PchI7wAAAABJRU5ErkJggg==",
-                model="gpt-4o",
-                agent_name=None
-            )
-        
-        # Verify API was called with max_tokens (not max_completion_tokens)
-        call_kwargs = mock_openai_client.chat.completions.create.call_args.kwargs
-        assert call_kwargs["max_tokens"] == 16384
-        assert "max_completion_tokens" not in call_kwargs
-
-    @pytest.mark.asyncio
-    async def test_analyze_image_uses_custom_tokens(self, mock_openai_client):
-        """Test that analyze_image uses custom max_output_tokens when specified."""
-        # Setup mock
-        mock_response = Mock()
-        mock_response.choices = [Mock()]
-        mock_response.choices[0].message.content = "Custom analysis"
-        mock_response.usage.prompt_tokens = 15
-        mock_response.usage.completion_tokens = 10
-        mock_openai_client.chat.completions.create.return_value = mock_response
-        
-        with patch("mcp_handley_lab.llm.openai.tool.handle_output", return_value="Analysis saved"):
-            # Call analyze_image with custom token limit
-            await analyze_image(
-                prompt="Describe this image",
-                output_file="/tmp/test.txt",
-                image_data="data:image/png;base64,iVBORw0KGgoAAAANSUhEUgAAAAEAAAABCAYAAAAfFcSJAAAADUlEQVR42mP8/5+hHgAHggJ/PchI7wAAAABJRU5ErkJggg==",
-                model="gpt-4o",
-                max_output_tokens=500,
-                agent_name=None
-            )
-        
-        # Verify API was called with custom max_tokens
-        call_kwargs = mock_openai_client.chat.completions.create.call_args.kwargs
-        assert call_kwargs["max_tokens"] == 500
-
-    @pytest.mark.asyncio
-    async def test_analyze_image_different_param_names(self, mock_openai_client):
-        """Test that analyze_image uses correct parameter names for different model types."""
-        # Setup mock
-        mock_response = Mock()
-        mock_response.choices = [Mock()]
-        mock_response.choices[0].message.content = "Test analysis"
-        mock_response.usage.prompt_tokens = 15
-        mock_response.usage.completion_tokens = 10
-        mock_openai_client.chat.completions.create.return_value = mock_response
-        
-        base64_image = "data:image/png;base64,iVBORw0KGgoAAAANSUhEUgAAAAEAAAABCAYAAAAfFcSJAAAADUlEQVR42mP8/5+hHgAHggJ/PchI7wAAAABJRU5ErkJggg=="
-        
-        with patch("mcp_handley_lab.llm.openai.tool.handle_output", return_value="Analysis saved"):
-            # Test gpt-4o (uses max_tokens)
-            await analyze_image(
-                prompt="Describe image",
-                output_file="/tmp/test.txt",
-                image_data=base64_image,
-                model="gpt-4o",
-                agent_name=None
-            )
-            call_kwargs = mock_openai_client.chat.completions.create.call_args.kwargs
-            assert "max_tokens" in call_kwargs
-            assert call_kwargs["max_tokens"] == 16384
-            
-            # Test o1-preview (uses max_completion_tokens) - though o1 models don't support vision
-            # This tests the parameter selection logic
-            await analyze_image(
-                prompt="Describe image", 
-                output_file="/tmp/test.txt",
-                image_data=base64_image,
-                model="o1-preview",
-                agent_name=None
-            )
-            call_kwargs = mock_openai_client.chat.completions.create.call_args.kwargs
-            assert "max_completion_tokens" in call_kwargs
-            assert call_kwargs["max_completion_tokens"] == 32768
-            assert "max_tokens" not in call_kwargs
-            
-    @pytest.mark.asyncio
-    async def test_generate_image_invalid_model(self, mock_openai_client):
-        """Test generate_image with invalid model parameters."""
-        # DALL-E 2 doesn't support quality parameter
-        mock_response = Mock()
-        mock_response.data = [Mock()]
-        mock_response.data[0].url = "https://example.com/image.png"
-        mock_openai_client.images.generate.return_value = mock_response
-        
-        with patch('httpx.AsyncClient') as mock_httpx_client:
-            mock_client_instance = Mock()
-            mock_httpx_client.return_value.__aenter__.return_value = mock_client_instance
-            
-            mock_http_response = Mock()
-            mock_http_response.content = b"fake_image"
-            mock_http_response.raise_for_status = Mock()
-            mock_client_instance.get = AsyncMock(return_value=mock_http_response)
-            
-            result = await generate_image("Test prompt", model="dall-e-2", quality="hd")
-            
-            # Should call API without quality parameter for DALL-E 2
-            call_args = mock_openai_client.images.generate.call_args[1]
-            assert "quality" not in call_args
-            assert call_args['model'] == "dall-e-2"
-
-
-class TestServerInfo:
-    """Test server_info function."""
-    
-    @pytest.mark.asyncio
-    async def test_server_info_basic(self, mock_openai_client, mock_memory_manager):
-        """Test server_info returns basic information."""
-        # Mock API response with proper structure
-        mock_models_response = Mock()
-        mock_models_response.data = [
-            Mock(id="gpt-4o"),
-            Mock(id="gpt-4o-mini"),
-            Mock(id="dall-e-3")
-        ]
-        mock_openai_client.models.list.return_value = mock_models_response
-        
-        # Mock agent list
-        mock_memory_manager.list_agents.return_value = []
-        mock_memory_manager.storage_dir = "/tmp/test"
-        
-        result = await server_info()
-        
-        assert "OpenAI Tool Server Status" in result
-        assert "Status: Connected and ready" in result
-        assert "Available Models:" in result
-        assert "Active Agents: 0" in result
-        
-    @pytest.mark.asyncio
-    async def test_server_info_with_agents(self, mock_openai_client, mock_memory_manager):
-        """Test server_info with existing agents."""
-        # Mock API response with proper structure
-        mock_models_response = Mock()
-        mock_models_response.data = [Mock(id="gpt-4o")]
-        mock_openai_client.models.list.return_value = mock_models_response
-        
-        # Mock agents
-        mock_agent = Mock()
-        mock_memory_manager.list_agents.return_value = [mock_agent]
-        mock_memory_manager.storage_dir = "/tmp/test"
-        
-        result = await server_info()
-        
-        assert "Active Agents: 1" in result
-=======
->>>>>>> b4489180
